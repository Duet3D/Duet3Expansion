--- conflicted
+++ resolved
@@ -70,46 +70,13 @@
 #endif
 }
 
-<<<<<<< HEAD
-// Get the current position relative to the starting position
-int32_t QuadratureEncoderPdec::GetRelativePosition(bool& error) noexcept
-=======
 void QuadratureEncoderPdec::AppendStatus(const StringRef& reply) noexcept
 {
 	// Nothing needed here yet
 }
 
-// End of overridden virtual functions
-
-// Set the hardware counts per revolution from the stored value cpr
-void QuadratureEncoderPdec::SetCountsPerRev() noexcept
-{
-	uint32_t ctrla = PDEC_CTRLA_MODE_QDEC | PDEC_CTRLA_CONF_X4
-					| PDEC_CTRLA_PINEN0 | PDEC_CTRLA_PINEN1 | PDEC_CTRLA_PINEN2;
-	if (cpr == 0)
-	{
-		ctrla |= PDEC_CTRLA_ANGULAR(7);
-		positionBits = 16;
-	}
-	else
-	{
-		positionBits = 9;
-		while (positionBits < 16 && (1u << positionBits) < cpr)
-		{
-			++positionBits;
-		}
-		ctrla |= PDEC_CTRLA_ANGULAR(positionBits - 9) | PDEC_CTRLA_PEREN;
-		PDEC->CC[0].reg = cpr - 1;
-	}
-
-	PDEC->CTRLA.reg = ctrla;
-}
-
-// Get the current position
-// In rotary mode, return the number of rotations, and pass back the position within the current rotation in 'pos'
-// In linear mode, 'pos' is not used and a 32-bit position is returned.
-int32_t QuadratureEncoderPdec::GetPosition(uint16_t& pos) noexcept
->>>>>>> a5f391bb
+// Get the current position relative to the starting position
+int32_t QuadratureEncoderPdec::GetRelativePosition(bool& error) noexcept
 {
 	PDEC->CTRLBSET.reg = PDEC_CTRLBSET_CMD_READSYNC;
 	while (PDEC->SYNCBUSY.reg & (PDEC_SYNCBUSY_CTRLB | PDEC_SYNCBUSY_COUNT)) { }
