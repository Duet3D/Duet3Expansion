/*
 * PositionDecoder.cpp
 *
 *  Created on: 31 Aug 2020
 *      Author: David
 */

#include <RepRapFirmware.h>

#if SAME5x && SUPPORT_CLOSED_LOOP

#include "QuadratureEncoderPdec.h"
#include <hri_mclk_e54.h>
#include <cmath>

// Overridden virtual functions

// Initialise the encoder and enable it if successful. If there are any warnings or errors, put the corresponding message text in 'reply'.
GCodeResult QuadratureEncoderPdec::Init(const StringRef& reply) noexcept
{
	MCLK->APBCMASK.reg |= MCLK_APBCMASK_PDEC;
	hri_gclk_write_PCHCTRL_reg(GCLK, PDEC_GCLK_ID, GCLK_PCHCTRL_GEN(GclkNum60MHz) | GCLK_PCHCTRL_CHEN);

	PDEC->CTRLA.bit.ENABLE = 0;
	while (PDEC->SYNCBUSY.bit.ENABLE) { }
	PDEC->CTRLA.bit.SWRST = 1;
	while (PDEC->SYNCBUSY.bit.SWRST) { }

	for (Pin p : PositionDecoderPins)
	{
		SetPinFunction(p, PositionDecoderPinFunction);
	}

	// Set count per rev = 0
	uint32_t ctrla = PDEC_CTRLA_MODE_QDEC | PDEC_CTRLA_CONF_X4
					| PDEC_CTRLA_PINEN0 | PDEC_CTRLA_PINEN1 | PDEC_CTRLA_PINEN2
					| PDEC_CTRLA_ANGULAR(7);
	PDEC->CTRLA.reg = ctrla;

	// There's little if anything we can do to test the encoder
	Enable();
	return GCodeResult::ok;
}

void QuadratureEncoderPdec::Enable() noexcept
{
	SetPosition(0);
	PDEC->CTRLA.bit.ENABLE = 1;
	while (PDEC->SYNCBUSY.bit.ENABLE) { }
	PDEC->CTRLBSET.reg = PDEC_CTRLBSET_CMD_START;
	while (PDEC->SYNCBUSY.bit.CTRLB) { }
}

void QuadratureEncoderPdec::Disable() noexcept
{
	PDEC->CTRLBSET.reg = PDEC_CTRLBSET_CMD_STOP;
	while (PDEC->SYNCBUSY.bit.CTRLB) { }
	PDEC->CTRLA.bit.ENABLE = 0;
	while (PDEC->SYNCBUSY.bit.ENABLE) { }
}

void QuadratureEncoderPdec::AppendDiagnostics(const StringRef &reply) noexcept
{
	// Nothing needed here yet
#if 1	//debug
	PDEC->CTRLBSET.reg = PDEC_CTRLBSET_CMD_READSYNC;
	while (PDEC->SYNCBUSY.reg & (PDEC_SYNCBUSY_CTRLB | PDEC_SYNCBUSY_COUNT)) { }
	const uint16_t count = PDEC->COUNT.reg;
	reply.catf(", raw count = %u", count);
#endif
}

void QuadratureEncoderPdec::AppendStatus(const StringRef& reply) noexcept
{
	// Nothing needed here yet
}

<<<<<<< HEAD
// Get the current position relative to the starting position
int32_t QuadratureEncoderPdec::GetRelativePosition(bool& error) noexcept
=======
// End of overridden virtual functions

// Set the hardware counts per revolution from the stored value cpr
void QuadratureEncoderPdec::SetCountsPerRev() noexcept
{
	uint32_t ctrla = PDEC_CTRLA_MODE_QDEC | PDEC_CTRLA_CONF_X4
					| PDEC_CTRLA_PINEN0 | PDEC_CTRLA_PINEN1;		// enable A and B inputs but not the index input
	if (cpr == 0)
	{
		// Linear mode
		ctrla |= PDEC_CTRLA_ANGULAR(7);
		positionBits = 16;
	}
	else
	{
		// Rotational mode
		positionBits = 9;
		while (positionBits < 16 && (1u << positionBits) < cpr)
		{
			++positionBits;
		}
		ctrla |=  PDEC_CTRLA_ANGULAR(positionBits - 9)
				| PDEC_CTRLA_PEREN
				| PDEC_CTRLA_PINEN2;								// enable the index input too
		PDEC->CC[0].reg = cpr - 1;
	}

	PDEC->CTRLA.reg = ctrla;
}

// Get the current position
// In rotary mode, return the number of rotations, and pass back the position within the current rotation in 'pos'
// In linear mode, 'pos' is not used and a 32-bit position is returned.
int32_t QuadratureEncoderPdec::GetPosition(uint16_t& pos) noexcept
>>>>>>> 5a3250d6
{
	PDEC->CTRLBSET.reg = PDEC_CTRLBSET_CMD_READSYNC;
	while (PDEC->SYNCBUSY.reg & (PDEC_SYNCBUSY_CTRLB | PDEC_SYNCBUSY_COUNT)) { }
	const uint16_t count = PDEC->COUNT.reg;

	// Handle wrap around of the high position bits or the low revolution bits
	const uint16_t currentHighBits = count >> 14;
	const uint16_t lastHighBits = lastCount >> 14;
	if (currentHighBits == 3 && lastHighBits == 0)
	{
		--counterHigh;
	}
	else if (currentHighBits == 0 && lastHighBits == 3)
	{
		++counterHigh;
	}

	lastCount = count;

	error = false;
	return (int32_t)((counterHigh << 16) | count);
}

// End of overridden virtual functions

// Set the position to the 32 bit signed value 'position'
void QuadratureEncoderPdec::SetPosition(int32_t position) noexcept
{
	while (PDEC->SYNCBUSY.bit.STATUS) { }
	const bool stopped = PDEC->STATUS.bit.STOP;
	if (!stopped)
	{
		PDEC->CTRLBSET.reg = PDEC_CTRLBSET_CMD_STOP;
		while (PDEC->CTRLBSET.bit.CMD != 0) { }
	}

	PDEC->COUNT.reg = lastCount = (uint16_t)position;
	counterHigh = (uint32_t)position >> 16;

	if (!stopped)
	{
		PDEC->CTRLBSET.reg = PDEC_CTRLBSET_CMD_START;
		while (PDEC->CTRLBSET.bit.CMD != 0) { }
	}
}

#endif	// SUPPORT_CLOSED_LOOP<|MERGE_RESOLUTION|>--- conflicted
+++ resolved
@@ -33,7 +33,7 @@
 
 	// Set count per rev = 0
 	uint32_t ctrla = PDEC_CTRLA_MODE_QDEC | PDEC_CTRLA_CONF_X4
-					| PDEC_CTRLA_PINEN0 | PDEC_CTRLA_PINEN1 | PDEC_CTRLA_PINEN2
+					| PDEC_CTRLA_PINEN0 | PDEC_CTRLA_PINEN1			// enable A and B inputs but not the index input
 					| PDEC_CTRLA_ANGULAR(7);
 	PDEC->CTRLA.reg = ctrla;
 
@@ -75,45 +75,8 @@
 	// Nothing needed here yet
 }
 
-<<<<<<< HEAD
 // Get the current position relative to the starting position
 int32_t QuadratureEncoderPdec::GetRelativePosition(bool& error) noexcept
-=======
-// End of overridden virtual functions
-
-// Set the hardware counts per revolution from the stored value cpr
-void QuadratureEncoderPdec::SetCountsPerRev() noexcept
-{
-	uint32_t ctrla = PDEC_CTRLA_MODE_QDEC | PDEC_CTRLA_CONF_X4
-					| PDEC_CTRLA_PINEN0 | PDEC_CTRLA_PINEN1;		// enable A and B inputs but not the index input
-	if (cpr == 0)
-	{
-		// Linear mode
-		ctrla |= PDEC_CTRLA_ANGULAR(7);
-		positionBits = 16;
-	}
-	else
-	{
-		// Rotational mode
-		positionBits = 9;
-		while (positionBits < 16 && (1u << positionBits) < cpr)
-		{
-			++positionBits;
-		}
-		ctrla |=  PDEC_CTRLA_ANGULAR(positionBits - 9)
-				| PDEC_CTRLA_PEREN
-				| PDEC_CTRLA_PINEN2;								// enable the index input too
-		PDEC->CC[0].reg = cpr - 1;
-	}
-
-	PDEC->CTRLA.reg = ctrla;
-}
-
-// Get the current position
-// In rotary mode, return the number of rotations, and pass back the position within the current rotation in 'pos'
-// In linear mode, 'pos' is not used and a 32-bit position is returned.
-int32_t QuadratureEncoderPdec::GetPosition(uint16_t& pos) noexcept
->>>>>>> 5a3250d6
 {
 	PDEC->CTRLBSET.reg = PDEC_CTRLBSET_CMD_READSYNC;
 	while (PDEC->SYNCBUSY.reg & (PDEC_SYNCBUSY_CTRLB | PDEC_SYNCBUSY_COUNT)) { }
