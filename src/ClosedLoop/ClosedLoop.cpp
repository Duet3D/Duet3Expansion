--- conflicted
+++ resolved
@@ -390,7 +390,6 @@
 		return GCodeResult::ok;
 	}
 
-<<<<<<< HEAD
 	// Validate the new params
 	if (tempEncoderType > EncoderType::NumValues) {reply.copy("Invalid T value. Valid values are 0,1");return GCodeResult::error;}
 	if ((seen & 0x1 << 5) && tempErrorThresholds[0] < 0) {reply.copy("Error threshold value must be greater than zero.");return GCodeResult::error;}
@@ -417,91 +416,66 @@
 
 	//TODO need to get a lock here in case there is any movement
 	if (seen & 0x1 << 0) {
-		DeleteObject(encoder);
-		switch (tempEncoderType)
+		if (tempEncoderType == GetEncoderType().ToBaseType())
 		{
-		case EncoderType::none:
-		default:
-			encoder = nullptr;
-			break;
-=======
-	if (parser.GetUintParam('T', temp))
-	{
-		seen = true;
-		if (temp < EncoderType::NumValues)
+			if (encoder != nullptr)
+			{
+				encoder->Disable();
+				return encoder->Init(reply);
+			}
+		}
+		else
 		{
-			if (temp == GetEncoderType().ToBaseType())
+			DeleteObject(encoder);
+			switch (tempEncoderType)
 			{
-				if (encoder != nullptr)
-				{
-					encoder->Disable();
-					return encoder->Init(reply);
-				}
+			case EncoderType::none:
+			default:
+				encoder = nullptr;
+				break;
+
+					case EncoderType::AS5047:
+	#ifdef EXP1HCE
+						encoder = new AS5047D(*encoderSpi, EncoderCsPin);
+	#elif defined(EXP1HCL)
+						encoder = new AS5047D(*Platform::sharedSpi, EncoderCsPin);
+	#endif
+						break;
+
+					case EncoderType::TLI5012:
+	#ifdef EXP1HCE
+						encoder = new TLI5012B(*encoderSpi, EncoderCsPin);
+	#elif defined(EXP1HCL)
+						encoder = new TLI5012B(*Platform::sharedSpi, EncoderCsPin);
+	#endif
+						break;
+
+			case EncoderType::linearQuadrature:
+	#ifdef EXP1HCE
+				encoder = new QuadratureEncoderAttiny(true);
+	#elif defined(EXP1HCL)
+				encoder = new QuadratureEncoderPdec(true);
+	#else
+	# error Unknown board
+	#endif
+				break;
+
+			case EncoderType::rotaryQuadrature:
+	#ifdef EXP1HCE
+				encoder = new QuadratureEncoderAttiny(false);
+	#elif defined(EXP1HCL)
+				// TODO: Debug why this can't be set to rotary mode
+				encoder = new QuadratureEncoderPdec(true);
+	#else
+	# error Unknown board
+	#endif
+				break;
 			}
-			else
-			{
-				//TODO need to get a lock here in case there is any movement
-				DeleteObject(encoder);
-				switch (temp)
-				{
-				case EncoderType::none:
-				default:
-					break;
->>>>>>> d6496767
-
-				case EncoderType::AS5047:
-#ifdef EXP1HCE
-					encoder = new AS5047D(*encoderSpi, EncoderCsPin);
-#elif defined(EXP1HCL)
-					encoder = new AS5047D(*Platform::sharedSpi, EncoderCsPin);
-#endif
-					break;
-
-				case EncoderType::TLI5012:
-#ifdef EXP1HCE
-					encoder = new TLI5012B(*encoderSpi, EncoderCsPin);
-#elif defined(EXP1HCL)
-					encoder = new TLI5012B(*Platform::sharedSpi, EncoderCsPin);
-#endif
-					break;
-
-		case EncoderType::linearQuadrature:
-#ifdef EXP1HCE
-			encoder = new QuadratureEncoderAttiny(true);
-#elif defined(EXP1HCL)
-			encoder = new QuadratureEncoderPdec(true);
-#else
-# error Unknown board
-#endif
-			break;
-
-		case EncoderType::rotaryQuadrature:
-#ifdef EXP1HCE
-			encoder = new QuadratureEncoderAttiny(false);
-#elif defined(EXP1HCL)
-			// TODO: Debug why this can't be set to rotary mode
-			encoder = new QuadratureEncoderPdec(true);
-#else
-# error Unknown board
-#endif
-<<<<<<< HEAD
-			break;
-=======
-					break;
-				}
-
-				if (encoder != nullptr)
-				{
-					return encoder->Init(reply);
-				}
-			}
->>>>>>> d6496767
 		}
 
 		if (encoder != nullptr)
 		{
-			//TODO initialise the encoder
-			encoder->Enable();
+			return encoder->Init(reply);
 		}
 	}
 
