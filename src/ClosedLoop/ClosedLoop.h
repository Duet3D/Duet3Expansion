--- conflicted
+++ resolved
@@ -33,7 +33,7 @@
 
 #ifdef EXP1HCE
 	void TurnAttinyOff() noexcept;
-<<<<<<< HEAD
+#endif
 
 	void TakeStep() noexcept;
 	void SetStepDirection(bool) noexcept;
@@ -57,9 +57,6 @@
 	GCodeResult StartDataCollection(const CanMessageStartClosedLoopDataCollection&, const StringRef&) noexcept;
 	[[noreturn]] void DataCollectionLoop() noexcept;
 	[[noreturn]] void DataTransmissionLoop() noexcept;
-=======
-#endif
->>>>>>> 3dff5469
 }
 
 #endif
