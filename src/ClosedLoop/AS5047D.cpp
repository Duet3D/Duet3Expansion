/*
 * AS5047D.cpp
 *
 *  Created on: 10 Jun 2020
 *      Author: David
 */

#include <ClosedLoop/AS5047D.h>

#if SUPPORT_CLOSED_LOOP

#include <Hardware/IoPorts.h>
#include <ClosedLoop/ClosedLoop.h>

constexpr uint16_t AS5047RegNop = 0x0000;
constexpr uint16_t AS5047RegErrfl = 0x0001;
constexpr uint16_t AS5047RegProg = 0x0003;
constexpr uint16_t AS5047RegDiag = 0x3FFC;
constexpr uint16_t AS5047RegMag = 0x3FFD;
constexpr uint16_t AS5047RegAngleUnc = 0x3FFE;
constexpr uint16_t AS5047RegAngleCom = 0x3FFF;

constexpr uint16_t AS5047ReadCommand = 0x4000;

constexpr uint32_t AS54047ClockFrequency = 5000000;			// maximum is a little under 10MHz

// Convert nanoseconds to clock cycles
static inline constexpr uint32_t NanoSecondsToClocks(uint32_t ns) noexcept
{
	return ((SystemCoreClockFreq/1000000) * ns)/1000;
}

constexpr uint32_t Clocks350ns = NanoSecondsToClocks(350);
constexpr uint32_t ClocksHalfSclk = SystemCoreClockFreq/(2 * AS54047ClockFrequency);

// Adjust the top bit of a 16-bit word to make it even parity
static inline constexpr uint16_t AddParityBit(uint16_t w) noexcept
{
	uint16_t p = w ^ (w << 8);
	p ^= p << 4;
	p ^= p << 2;
	p ^= p << 1;
	return w ^ (p & 0x8000);
}

// Return true if the passed 16-bit word has even parity
static inline constexpr bool CheckEvenParity(uint16_t w) noexcept
{
	w ^= w >> 8;
	w ^= w >> 4;
	w ^= w >> 2;
	w ^= w >> 1;
	return (w & 1u) == 0;
}

// Check a response returning true if it is good
static inline bool CheckResponse(uint16_t response) noexcept
{
	return CheckEvenParity(response) && (response & 0x4000) == 0;
}

AS5047D::AS5047D(SharedSpiDevice& spiDev, Pin p_csPin) noexcept
	: SpiEncoder(spiDev, AS54047ClockFrequency, SpiMode::mode1, false, p_csPin),
	  AbsoluteEncoder()
{
}

// Initialise the encoder and enable it if successful. If there are any warnings or errors, put the corresponding message text in 'reply'.
GCodeResult AS5047D::Init(const StringRef& reply) noexcept
{
	// See if we can read sensible data from the encoder
	DiagnosticRegisters regs;
	if (GetDiagnosticRegisters(regs))
	{
		if (CheckResponse(regs.diag))
		{
			if ((regs.diag & 0x0F00) == 0x100)
			{
				Enable();
				return GCodeResult::ok;
			}

			reply.copy("Encoder warning");
			if ((regs.diag & 0x0100) == 0)
			{
				reply.cat(": offset loop not ready");
			}
			if ((regs.diag & 0x0200) != 0)
			{
				reply.cat(": CORDIC overflow");
			}
			if ((regs.diag & 0x0400) != 0)
			{
				reply.cat(": magnet too strong");
			}
			if ((regs.diag & 0x0800) != 0)
			{
				reply.cat(": magnet too weak");
			}
			Enable();
			return GCodeResult::warning;
		}

		reply.copy("Bad response from encoder");
		return GCodeResult::error;
	}

	reply.copy("Failed to read encoder diagnostic registers");
	return GCodeResult::error;
}

void AS5047D::Enable() noexcept
{
	IoPort::SetPinMode(csPin, OUTPUT_HIGH);
	ClosedLoop::EnableEncodersSpi();
}

void AS5047D::Disable() noexcept
{
	IoPort::SetPinMode(csPin, OUTPUT_HIGH);
	ClosedLoop::DisableEncodersSpi();
}

uint32_t AS5047D::GetAbsolutePosition(bool& error) noexcept
{
	if (spi.Select(0))			// get the mutex and set the clock rate
	{
		uint16_t response;
		const bool ok = DoSpiTransaction(AddParityBit(AS5047ReadCommand | AS5047RegAngleCom), response)
					 && (DelayCycles(GetCurrentCycles(), Clocks350ns), 				// need at least 350ns CS high time
						 DoSpiTransaction(AddParityBit(AS5047ReadCommand | AS5047RegNop), response));
		spi.Deselect();			// release the mutex
		if (ok && CheckResponse(response))
		{
			response &= 0x3FFF;
			error = false;
			return ((response & 0x2000) ? response | 0xFFFFC000 : response) + AS5047D_ABS_READING_OFFSET;
		}
	}

	error = true;
	return 0;
}

// Get the diagnostic register and the error flags register
bool AS5047D::GetDiagnosticRegisters(DiagnosticRegisters& regs) noexcept
{
	if (spi.Select(0))			// get the mutex and set the clock rate
	{
		const bool ok = DoSpiTransaction(AddParityBit(AS5047ReadCommand | AS5047RegDiag), regs.diag)
					 && (DelayCycles(GetCurrentCycles(), Clocks350ns), 				// need at least 350ns CS high time
						 DoSpiTransaction(AddParityBit(AS5047ReadCommand | AS5047RegMag), regs.diag))
					 && (DelayCycles(GetCurrentCycles(), Clocks350ns), 				// need at least 350ns CS high time
						 DoSpiTransaction(AddParityBit(AS5047ReadCommand | AS5047RegErrfl), regs.mag))
					 && (DelayCycles(GetCurrentCycles(), Clocks350ns), 				// need at least 350ns CS high time
						 DoSpiTransaction(AddParityBit(AS5047ReadCommand | AS5047RegNop), regs.errFlags));
		spi.Deselect();			// release the mutex
		return ok;
	}

	return false;
}

// Get diagnostic information and append it to a string
void AS5047D::AppendDiagnostics(const StringRef &reply) noexcept
{
<<<<<<< HEAD
	reply.catf(", encoder full rotations %d", (int) fullRotations);
	reply.catf(", encoder last angle %d", (int) lastAngle);
	reply.catf(", zero crossing index=%d, zero crossing offset=%d", zeroCrossingIndex, zeroCrossingOffset);
	uint16_t responseDiag, responseErrfl;
	if (GetDiagnosticRegisters(responseDiag, responseErrfl))
=======
	DiagnosticRegisters regs;
	if (GetDiagnosticRegisters(regs))
>>>>>>> a5f391bb
	{
		if (CheckResponse(regs.diag))
		{
			reply.catf(", agc %u", regs.diag & 0x007F);
			if ((regs.diag & 0x0100) == 0)
			{
				reply.cat(", offset loop not ready");
			}
			if ((regs.diag & 0x0200) != 0)
			{
				reply.cat(", CORDIC overflow");
			}
			if ((regs.diag & 0x0400) != 0)
			{
				reply.cat(", magnet too strong");
			}
			if ((regs.diag & 0x0800) != 0)
			{
				reply.cat(", magnet too weak");
			}
		}
		else
		{
			reply.cat(", bad diag register response");
		}

		if (CheckResponse(regs.mag))
		{
			reply.catf(", mag %u", regs.mag & 0x3FFF);
		}
		else
		{
			reply.cat(", bad mag register response");
		}

		if (CheckResponse(regs.errFlags))
		{
			if (regs.errFlags & 0x01)
			{
				reply.cat(", framing error");
			}
			if (regs.errFlags & 0x02)
			{
				reply.cat(", invalid command error");
			}
			if (regs.errFlags & 0x04)
			{
				reply.cat(", parity error");
			}
			if ((regs.errFlags & 0x07) == 0)
			{
				reply.cat(", no error");
			}
		}
		else
		{
			reply.cat(", bad errfl register response");
		}
	}
	else
	{
		reply.cat(", failed to read encoder diagnostics");
	}
}

// Append short form status to a string. If there is an error then the user can use M122 to get more details.
void AS5047D::AppendStatus(const StringRef& reply) noexcept
{
	DiagnosticRegisters regs;
	if (GetDiagnosticRegisters(regs))
	{
		if (CheckResponse(regs.diag) && CheckResponse(regs.mag) && (regs.diag & 0x0F00) == 0x0100)
		{
			reply.catf(", agc %u, mag %u", regs.diag & 0x007F, regs.mag & 0x3FFF);
		}
		else
		{
			reply.cat(", sensor error");
		}
	}
	else
	{
		reply.cat(", sensor comms error");
	}
}

// Perform an SPI transaction. Caller must get ownership of the SPI device first and release it afterwards, possibly after doing multiple transactions.
// Leave at least 350ns between multiple calls to this function.
bool AS5047D::DoSpiTransaction(uint16_t command, uint16_t &response) noexcept
{
	IoPort::WriteDigital(csPin, false);
	const uint8_t txBuffer[2] = { (uint8_t)(command >> 8), (uint8_t)(command & 0xFF) };
	uint8_t rxBuffer[2];
	const bool ok = spi.TransceivePacket(txBuffer, rxBuffer, 2);
	IoPort::WriteDigital(csPin, true);
	response = ((uint16_t)rxBuffer[0]) << 8 | rxBuffer[1];
	return ok;
}

#endif<|MERGE_RESOLUTION|>--- conflicted
+++ resolved
@@ -164,16 +164,11 @@
 // Get diagnostic information and append it to a string
 void AS5047D::AppendDiagnostics(const StringRef &reply) noexcept
 {
-<<<<<<< HEAD
 	reply.catf(", encoder full rotations %d", (int) fullRotations);
 	reply.catf(", encoder last angle %d", (int) lastAngle);
 	reply.catf(", zero crossing index=%d, zero crossing offset=%d", zeroCrossingIndex, zeroCrossingOffset);
-	uint16_t responseDiag, responseErrfl;
-	if (GetDiagnosticRegisters(responseDiag, responseErrfl))
-=======
 	DiagnosticRegisters regs;
 	if (GetDiagnosticRegisters(regs))
->>>>>>> a5f391bb
 	{
 		if (CheckResponse(regs.diag))
 		{
