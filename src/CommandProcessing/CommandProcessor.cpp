--- conflicted
+++ resolved
@@ -342,22 +342,14 @@
 		if (parser.GetUintParam('D', val))	// set driver mode
 		{
 			seen = true;
-<<<<<<< HEAD
-#if SUPPORT_CLOSED_LOOP
-=======
 # if SUPPORT_CLOSED_LOOP
->>>>>>> 31a6cde4
 			// enable/disabled closed loop control
 			if (!ClosedLoop::SetClosedLoopEnabled(val == (uint32_t) DriverMode::direct, reply))
 			{
 				// reply.printf is done in ClosedLoop::SetClosedLoopEnabled()
 				return GCodeResult::error;
 			}
-<<<<<<< HEAD
-#endif
-=======
-# endif
->>>>>>> 31a6cde4
+# endif
 			if (!SmartDrivers::SetDriverMode(drive, val))
 			{
 				reply.printf("Driver %u.%u does not support mode '%s'", CanInterface::GetCanAddress(), drive, TranslateDriverMode(val));
