/*
 * Platform.h
 *
 *  Created on: 9 Sep 2018
 *      Author: David
 */

#ifndef SRC_PLATFORM_H_
#define SRC_PLATFORM_H_

#include "RepRapFirmware.h"
#include "AdcAveragingFilter.h"
#include "GCodes/GCodeResult.h"
#include <Movement/StepTimer.h>
#include <Heating/Heat.h>

#if SUPPORT_CLOSED_LOOP
# include "ClosedLoop/ClosedLoop.h"
#endif

#if SUPPORT_SPI_SENSORS || defined(ATEIO)
# include <Hardware/SharedSpiDevice.h>
#endif

#if SUPPORT_I2C_SENSORS
# include <Hardware/SharedI2CMaster.h>
# include <Hardware/LIS3DH.h>
#endif

class CanMessageDiagnosticTest;
class CanMessageBuffer;

#if HAS_CPU_TEMP_SENSOR
constexpr size_t McuTempReadingsAveraged = 16;
#endif

#if SUPPORT_THERMISTORS
// Define the number of temperature readings we average for each thermistor. This should be a power of 2 and at least 4 ^ AD_OVERSAMPLE_BITS.
constexpr size_t ThermistorReadingsAveraged = 64;
constexpr size_t ZProbeReadingsAveraged = 8;		// We average this number of readings with IR on, and the same number with IR off
constexpr size_t VinReadingsAveraged = 8;

typedef AdcAveragingFilter<ThermistorReadingsAveraged> ThermistorAveragingFilter;
typedef AdcAveragingFilter<ZProbeReadingsAveraged> ZProbeAveragingFilter;

# if HAS_VREF_MONITOR

constexpr size_t VssaFilterIndex = NumThermistorInputs;
constexpr size_t VrefFilterIndex = NumThermistorInputs + 1;

#  if SAMC21 && SUPPORT_SDADC
// On the SAMC21 we have 2 additional filters for the SDADC inputs
constexpr size_t SdAdcTemp0FilterIndex = NumThermistorInputs + 2;
constexpr size_t SdAdcVrefFilterIndex = NumThermistorInputs + 3;
constexpr size_t NumThermistorFilters = NumThermistorInputs + 4;
#  else
// SAME51 or not supporting SDADC
constexpr size_t NumThermistorFilters = NumThermistorInputs + 2;
#  endif

# else

// No VREF or VSSA monitor inputs
#  if SAMC21 && SUPPORT_SDADC
// On the SAMC21 we have 2 additional filters for the SDADC inputs
constexpr size_t SdAdcTemp0FilterIndex = NumThermistorInputs;
constexpr size_t SdAdcVrefFilterIndex = NumThermistorInputs + 1;
constexpr size_t NumThermistorFilters = NumThermistorInputs + 2;
#  else
constexpr size_t NumThermistorFilters = NumThermistorInputs;
#  endif

# endif
#endif

// Enumeration of error condition bits
enum class ErrorCode : uint32_t
{
	BadTemp = 1u << 0,
	BadMove = 1u << 1,
	OutputStarvation = 1u << 2,
	OutputStackOverflow = 1u << 3,
	HsmciTimeout = 1u << 4
};

class IoPort;

namespace Platform
{
#if SUPPORT_DRIVERS
	// The data would ideally be private, but they are used by inline functions so they can't be unless we convert this namespace to a static class
# if SINGLE_DRIVER
	constexpr uint32_t DriverBit = 1u << (StepPins[0] & 31);
# else
	extern uint32_t driveDriverBits[NumDrivers];
	extern uint32_t allDriverBits;
# endif

# if SUPPORT_SLOW_DRIVERS
	// Support for slow step pulse generation to suit external drivers
	extern uint32_t slowDriverStepTimingClocks[4];

#  if USE_TC_FOR_STEP		// the first element has a special meaning when we use a TC to generate the steps
	inline uint32_t GetSlowDriverStepPeriodClocks() { return slowDriverStepTimingClocks[1]; }
	inline uint32_t GetSlowDriverDirHoldFromLeadingEdgeClocks() { return slowDriverStepTimingClocks[3]; }
#  else
	inline uint32_t GetSlowDriverStepHighClocks() { return slowDriverStepTimingClocks[0]; }
	inline uint32_t GetSlowDriverStepLowClocks() { return slowDriverStepTimingClocks[1]; }
	inline uint32_t GetSlowDriverDirHoldFromTrailingEdgeClocks() { return slowDriverStepTimingClocks[3]; }
#  endif

	inline uint32_t GetSlowDriverDirSetupClocks() { return slowDriverStepTimingClocks[2]; }

	float GetSlowDriverStepHighMicroseconds();
	float GetSlowDriverStepLowMicroseconds();
	float GetSlowDriverDirSetupMicroseconds();
	float GetSlowDriverDirHoldMicroseconds();

	void SetDriverStepTiming(size_t drive, const float timings[4]);

#  if SINGLE_DRIVER
	extern bool isSlowDriver;
	inline bool IsSlowDriver() { return isSlowDriver; }
#  else
	extern DriversBitmap slowDriversBitmap;
	inline DriversBitmap GetSlowDriversBitmap() { return slowDriversBitmap; }
	inline bool IsSlowDriver(size_t drive) { return slowDriversBitmap.IsBitSet(drive); }
#  endif
# endif
#endif	//SUPPORT_DRIVERS

	// Public functions
#if SUPPORT_SPI_SENSORS || defined(ATEIO)
	extern SharedSpiDevice *sharedSpi;
	inline SharedSpiDevice& GetSharedSpi() noexcept { return *sharedSpi; }
#endif

#if SUPPORT_I2C_SENSORS
	extern SharedI2CMaster *sharedI2C;
	inline SharedI2CMaster& GetSharedI2C() noexcept { return *sharedI2C; }
#endif

	extern bool isPrinting;

	void Init();
	void InitMinimal();
	void Spin();
	void SpinMinimal();

	inline bool IsPrinting() { return isPrinting; }
	inline void SetPrinting(bool b) { isPrinting = b; }

	// Message output (see MessageType for further details)
	void LogError(ErrorCode e);
	bool Debug(Module module);
	void WriteLed(uint8_t ledNumber, bool turnOn);
	bool DebugPutc(char c);

#if SUPPORT_DRIVERS
	float DriveStepsPerUnit(size_t drive);
	const float *GetDriveStepsPerUnit();
	void SetDriveStepsPerUnit(size_t drive, float val);
	float GetPressureAdvanceClocks(size_t driver);
	void SetPressureAdvance(size_t driver, float advance);

# if SINGLE_DRIVER
	inline void StepDriverLow()
	{
#  if DIFFERENTIAL_STEPPER_OUTPUTS || ACTIVE_HIGH_STEP
			StepPio->OUTCLR.reg = DriverBit;
#  else
			StepPio->OUTSET.reg = DriverBit;
#  endif
	}

	inline void StepDriverHigh()
	{
<<<<<<< HEAD
#  if SUPPORT_CLOSED_LOOP
		ClosedLoop::TakeStep();
		if (ClosedLoop::GetClosedLoopEnabled()) {return;}
#  endif
=======
>>>>>>> 603ffe72
#  if DIFFERENTIAL_STEPPER_OUTPUTS || ACTIVE_HIGH_STEP
			StepPio->OUTSET.reg = DriverBit;
#  else
			StepPio->OUTCLR.reg = DriverBit;
#  endif
	}

# else

	inline void StepDriversLow()
	{
#  if DIFFERENTIAL_STEPPER_OUTPUTS || ACTIVE_HIGH_STEP
		StepPio->OUTCLR.reg = allDriverBits;
#  else
		StepPio->OUTSET.reg = allDriverBits;
#  endif
	}

	inline void StepDriversHigh(uint32_t driverMap)
	{
#  if DIFFERENTIAL_STEPPER_OUTPUTS || ACTIVE_HIGH_STEP
		StepPio->OUTSET.reg = driverMap;
#  else
		StepPio->OUTCLR.reg = driverMap;
#  endif
	}

	inline uint32_t GetDriversBitmap(size_t driver) { return driveDriverBits[driver]; } 		// Get the step bit for this driver
# endif

	inline unsigned int GetProhibitedExtruderMovements(unsigned int extrusions, unsigned int retractions) { return 0; }
# if SINGLE_DRIVER
	void SetDirection(bool direction);
# else
	void SetDirection(size_t driver, bool direction);
# endif
	void SetDirectionValue(size_t driver, bool dVal);
	bool GetDirectionValue(size_t driver);
	void SetEnableValue(size_t driver, int8_t eVal);
	int8_t GetEnableValue(size_t driver);
#if SUPPORT_CLOSED_LOOP
	void DriveEnableOverride(size_t driver, bool doOverride);
#endif
	void EnableDrive(size_t driver);
	void DisableDrive(size_t driver);
	void DisableAllDrives();
	void SetDriverIdle(size_t driver, uint16_t idlePercent);

	GCodeResult ProcessM569Point7(const CanMessageGeneric& msg, const StringRef& reply);

# if HAS_SMART_DRIVERS
	void SetMotorCurrent(size_t driver, float current);		//TODO avoid the int->float->int conversion
	float GetTmcDriversTemperature();
# else
	StandardDriverStatus GetStandardDriverStatus(size_t driver);
# endif

	// Signal that a new drivers fault has occurred and the main board needs to be told about it urgently
	inline void NewDriverFault() { Heat::NewDriverFault(); }

	// Function to send the status of our drivers - must be called only by the Heat task
	void SendDriversStatus(CanMessageBuffer& buf);
#endif	//SUPPORT_DRIVERS

#if SUPPORT_THERMISTORS
	int GetAveragingFilterIndex(const IoPort&);
	ThermistorAveragingFilter *GetAdcFilter(unsigned int filterNumber);

# if HAS_VREF_MONITOR
	ThermistorAveragingFilter *GetVssaFilter(unsigned int filterNumber);
	ThermistorAveragingFilter *GetVrefFilter(unsigned int filterNumber);
# endif
#endif

	const MinCurMax& GetMcuTemperatures();

	void HandleHeaterFault(unsigned int heater);

	void KickHeatTaskWatchdog();
	uint32_t GetHeatTaskIdleTicks();

#if HAS_ADDRESS_SWITCHES
	uint8_t ReadBoardAddress();
#endif

	void AppendUniqueId(const StringRef& str);

	void Tick();

	void StartFirmwareUpdate();
	void StartBootloaderUpdate();
	void StartReset();

	void OnProcessingCanMessage();

	GCodeResult DoDiagnosticTest(const CanMessageDiagnosticTest& msg, const StringRef& reply);

	void EmergencyStop();

	[[noreturn]]inline void ResetProcessor()
	{
		SCB->AIRCR = (0x5FA << 16) | (1u << 2);						// reset the processor
		for (;;) { }
	}

#if HAS_VOLTAGE_MONITOR
	MinCurMax GetPowerVoltages() noexcept;
	float GetCurrentVinVoltage() noexcept;
#endif

#if HAS_12V_MONITOR
	MinCurMax GetV12Voltages() noexcept;
	float GetCurrentV12Voltage() noexcept;
#endif

	uint32_t GetDateTime() noexcept;
	void SetDateTime(uint32_t tim) noexcept;
	bool WasDeliberateError() noexcept;

#ifdef TOOL1LC
	uint8_t GetBoardVariant() noexcept;
#endif
}

#endif /* SRC_PLATFORM_H_ */<|MERGE_RESOLUTION|>--- conflicted
+++ resolved
@@ -175,13 +175,10 @@
 
 	inline void StepDriverHigh()
 	{
-<<<<<<< HEAD
 #  if SUPPORT_CLOSED_LOOP
 		ClosedLoop::TakeStep();
 		if (ClosedLoop::GetClosedLoopEnabled()) {return;}
 #  endif
-=======
->>>>>>> 603ffe72
 #  if DIFFERENTIAL_STEPPER_OUTPUTS || ACTIVE_HIGH_STEP
 			StepPio->OUTSET.reg = DriverBit;
 #  else
