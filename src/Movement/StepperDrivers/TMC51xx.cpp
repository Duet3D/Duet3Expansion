--- conflicted
+++ resolved
@@ -57,25 +57,16 @@
 constexpr uint32_t DefaultMicrosteppingShift = 4;			// x16 microstepping
 constexpr bool DefaultInterpolation = true;					// interpolation enabled
 constexpr uint32_t DefaultTpwmthrsReg = 2000;				// low values (high changeover speed) give horrible jerk at the changeover from stealthChop to spreadCycle
-<<<<<<< HEAD
 constexpr int DefaultStallDetectThreshold = 1;
 constexpr bool DefaultStallDetectFiltered = false;
 constexpr unsigned int DefaultMinimumStepsPerSecond = 200;	// for stall detection: 1 rev per second assuming 1.8deg/step, as per the TMC5160 datasheet
 constexpr uint32_t DefaultTcoolthrs = 2000;					// max interval between 1/256 microsteps for stall detection to be enabled
 constexpr uint32_t DefaultThigh = 200;
+#if SUPPORT_CLOSED_LOOP
+constexpr size_t TmcTaskStackWords = 430;					// we need extra stack to handle closed loop tuning and writing t NVM
+#else
 constexpr size_t TmcTaskStackWords = 140;					// with 100 stack words, deckingman's M122 on the main board after a major axis shift showed just 10 words left
-=======
-const int DefaultStallDetectThreshold = 1;
-const bool DefaultStallDetectFiltered = false;
-const unsigned int DefaultMinimumStepsPerSecond = 200;		// for stall detection: 1 rev per second assuming 1.8deg/step, as per the TMC5160 datasheet
-const uint32_t DefaultTcoolthrs = 2000;						// max interval between 1/256 microsteps for stall detection to be enabled
-const uint32_t DefaultThigh = 200;
-#if SUPPORT_CLOSED_LOOP
-constexpr size_t TmcTaskStackWords = 430;
-#else
-constexpr size_t TmcTaskStackWords = 100;
-#endif
->>>>>>> 5425b2b3
+#endif
 
 #if TMC_TYPE == 5130
 constexpr float SenseResistor = 0.11;						// 0.082R external + 0.03 internal
